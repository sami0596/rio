import { pixelsPerRem } from '../app';
import { applySwitcheroo } from '../designApplication';
import { LayoutContext } from '../layouting';
import { firstDefined } from '../utils';
import { ComponentBase, ComponentState } from './componentBase';

export type SliderState = ComponentState & {
    _type_: 'Slider-builtin';
    minimum?: number;
    maximum?: number;
    value?: number;
    step?: number;
    is_sensitive?: boolean;
    show_values?: boolean;
    ticks?: (number | string | [number, string])[] | boolean;
};

export class SliderComponent extends ComponentBase {
    state: Required<SliderState>;

    private innerElement: HTMLElement;
    private minValueElement: HTMLElement;
    private maxValueElement: HTMLElement;
    private currentValueElement: HTMLElement;

    createElement(): HTMLElement {
        // Create the HTML structure
        let element = document.createElement('div');
        element.classList.add('rio-slider');
        element.innerHTML = `
            <div class="rio-slider-inner">
                <div class="rio-slider-track"></div>
                <div class="rio-slider-fill"></div>
                <div class="rio-slider-glow"></div>
                <div class="rio-slider-knob">
                    <div class="rio-slider-current-value"></div>
                </div>
                <div class="rio-slider-values">
                    <div class="rio-slider-min-value"></div>
                    <div class="rio-slider-max-value"></div>
                </div>
            </div>
        `;

        // Expose the elements
        this.innerElement = element.querySelector(
            '.rio-slider-inner'
        ) as HTMLElement;
        this.currentValueElement = element.querySelector(
            '.rio-slider-current-value'
        ) as HTMLElement;
        this.minValueElement = element.querySelector(
            '.rio-slider-min-value'
        ) as HTMLElement;
        this.maxValueElement = element.querySelector(
            '.rio-slider-max-value'
        ) as HTMLElement;


        // Subscribe to events
        this.addDragHandler({
            element: element,
            onStart: this.onDragStart.bind(this),
            onMove: this.onDragMove.bind(this),
            onEnd: this.onDragEnd.bind(this),
        });

        return element;
    }

    private setValueFromMouseEvent(event: MouseEvent): [number, number] {
        // If the slider is disabled, do nothing
        if (!this.state.is_sensitive) {
            return [this.state.value, this.state.value];
        }

        // Calculate the selected value from the event coordinates
        let rect = this.innerElement.getBoundingClientRect();
        let fraction = (event.clientX - rect.left) / rect.width;
        fraction = Math.max(0, Math.min(1, fraction));

        let valueRange = this.state.maximum - this.state.minimum;
        let value = fraction * valueRange + this.state.minimum;

        // Enforce the step size
        //
        // Converting to a value, and back to fractions may seem convoluted, but
        // this ensures that the step size is enforced correctly. Careless math
        // can lead to floating point errors that cause the reported value to be
        // off by a little (e.g. 7.99999999 instead of 8).
        if (this.state.step !== 0) {
            let stepIndex = Math.round(value / this.state.step);
            value = stepIndex * this.state.step;

            fraction = (value - this.state.minimum) / valueRange;
        }

        // Move the knob
        this.innerElement.style.setProperty(
            '--rio-slider-fraction',
            `${fraction * 100}%`
        );

<<<<<<< HEAD
        // Return the new value and fraction
        let newValue = fraction * valueRange + this.state.minimum;
        return [fraction, newValue];
=======
        // Return the new value
        return value;
>>>>>>> 13230491
    }

    private onDragStart(event: MouseEvent): boolean {
        event.stopPropagation();
        event.preventDefault();

        this.setValueFromMouseEvent(event);
        return true;
    }

    private onDragMove(event: MouseEvent): void {
        event.stopPropagation();
        event.preventDefault();

        // Make future transitions instant to avoid lag
        this.element.style.setProperty(
            '--rio-slider-position-transition-time',
            '0s'
        );

        const [fraction, newValue] = this.setValueFromMouseEvent(event);

        this.currentValueElement.textContent = newValue.toFixed(2);
    }

    private onDragEnd(event: MouseEvent): void {
        event.stopPropagation();
        event.preventDefault();

        // Revert to the default transition time
        this.element.style.removeProperty(
            '--rio-slider-position-transition-time'
        );

        // Get the new value
        let [fraction, value] = this.setValueFromMouseEvent(event);

        // Update state and notify the backend of the new value
        this.setStateAndNotifyBackend({
            value: value,
        });
    }

    private toggleValueVisibility(show_values: boolean): void {
        if (show_values) {
            this.currentValueElement.style.display = 'block';
            this.minValueElement.style.display = 'block';
            this.maxValueElement.style.display = 'block';
        } else {
            this.currentValueElement.style.display = 'none';
            this.minValueElement.style.display = 'none';
            this.maxValueElement.style.display = 'none';
        }
    }

    updateElement(
        deltaState: SliderState,
        latentComponents: Set<ComponentBase>
    ): void {
        if (
            deltaState.minimum !== undefined ||
            deltaState.maximum !== undefined ||
            deltaState.step !== undefined ||
            deltaState.value !== undefined
        ) {
            // The server can send invalid values due to reconciliation. Fix
            // them.
            let value = firstDefined(deltaState.value, this.state.value);
            let step = firstDefined(deltaState.step, this.state.step);
            let minimum = firstDefined(deltaState.minimum, this.state.minimum);
            let maximum = firstDefined(deltaState.maximum, this.state.maximum);

            // Bring the value into a valid range
            value = Math.max(minimum, Math.min(maximum, value));

            // Apply the step size
            if (step !== 0) {
                value = Math.round(value / step) * step;
            }

            // Update the CSS
            let fraction = (value - minimum) / (maximum - minimum);
            this.innerElement.style.setProperty(
                '--rio-slider-fraction',
                `${fraction * 100}%`
            );

            this.minValueElement.textContent = minimum.toFixed(2);
            this.maxValueElement.textContent = maximum.toFixed(2);
            this.currentValueElement.textContent = value.toFixed(2);

        }

        if (deltaState.is_sensitive === true) {
            applySwitcheroo(this.element, 'keep');
        } else if (deltaState.is_sensitive === false) {
            applySwitcheroo(this.element, 'disabled');
        }

        if (deltaState.show_values !== undefined) {
            this.toggleValueVisibility(deltaState.show_values);
        }
    }


    updateNaturalWidth(ctx: LayoutContext): void {
        this.naturalWidth = 3;
    }

    updateNaturalHeight(ctx: LayoutContext): void {
        this.naturalHeight = 1.4;
    }
}<|MERGE_RESOLUTION|>--- conflicted
+++ resolved
@@ -101,14 +101,9 @@
             `${fraction * 100}%`
         );
 
-<<<<<<< HEAD
         // Return the new value and fraction
         let newValue = fraction * valueRange + this.state.minimum;
         return [fraction, newValue];
-=======
-        // Return the new value
-        return value;
->>>>>>> 13230491
     }
 
     private onDragStart(event: MouseEvent): boolean {
